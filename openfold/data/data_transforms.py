--- conflicted
+++ resolved
@@ -23,6 +23,9 @@
 from openfold.config import NUM_RES, NUM_EXTRA_SEQ, NUM_TEMPLATES, NUM_MSA_SEQ
 from openfold.np import residue_constants as rc
 from openfold.utils.rigid_utils import Rotation, Rigid
+from openfold.utils.geometry.rigid_matrix_vector import Rigid3Array
+from openfold.utils.geometry.rotation_matrix import Rot3Array
+from openfold.utils.geometry.vector import Vec3Array
 from openfold.utils.tensor_utils import (
     tree_map,
     tensor_tree_map,
@@ -669,13 +672,8 @@
 
 def make_atom14_masks_np(batch):
     batch = tree_map(
-<<<<<<< HEAD
-        lambda n: torch.tensor(n, device="cpu"),
+        lambda n: torch.tensor(n, device="cpu"), 
         batch,
-=======
-        lambda n: torch.tensor(n, device="cpu"), 
-        batch, 
->>>>>>> 84659c93
         np.ndarray
     )
     out = make_atom14_masks(batch)
@@ -741,7 +739,7 @@
             for index, correspondence in enumerate(correspondences):
                 renaming_matrix[index, correspondence] = 1.0
         all_matrices[resname] = renaming_matrix
-    
+
     renaming_matrices = torch.stack(
         [all_matrices[restype] for restype in restype_3]
     )
@@ -787,9 +785,13 @@
 
 
 def atom37_to_frames(protein, eps=1e-8):
+    is_multimer = "asym_id" in protein
     aatype = protein["aatype"]
     all_atom_positions = protein["all_atom_positions"]
     all_atom_mask = protein["all_atom_mask"]
+
+    if is_multimer:
+        all_atom_positions = Vec3Array.from_array(all_atom_positions)
 
     batch_dims = len(aatype.shape[:-1])
 
@@ -837,19 +839,37 @@
         no_batch_dims=batch_dims,
     )
 
-    base_atom_pos = batched_gather(
-        all_atom_positions,
-        residx_rigidgroup_base_atom37_idx,
-        dim=-2,
-        no_batch_dims=len(all_atom_positions.shape[:-2]),
-    )
-
-    gt_frames = Rigid.from_3_points(
-        p_neg_x_axis=base_atom_pos[..., 0, :],
-        origin=base_atom_pos[..., 1, :],
-        p_xy_plane=base_atom_pos[..., 2, :],
-        eps=eps,
-    )
+    if is_multimer:
+        base_atom_pos = [batched_gather(
+            pos,
+            residx_rigidgroup_base_atom37_idx,
+            dim=-1,
+            no_batch_dims=len(all_atom_positions.shape[:-1]),
+        ) for pos in all_atom_positions]
+        base_atom_pos = Vec3Array.from_array(torch.stack(base_atom_pos, dim=-1))
+    else:
+        base_atom_pos = batched_gather(
+            all_atom_positions,
+            residx_rigidgroup_base_atom37_idx,
+            dim=-2,
+            no_batch_dims=len(all_atom_positions.shape[:-2]),
+        )
+
+    if is_multimer:
+        point_on_neg_x_axis = base_atom_pos[:, :, 0]
+        origin = base_atom_pos[:, :, 1]
+        point_on_xy_plane = base_atom_pos[:, :, 2]
+        gt_rotation = Rot3Array.from_two_vectors(
+            origin - point_on_neg_x_axis, point_on_xy_plane - origin)
+
+        gt_frames = Rigid3Array(gt_rotation, origin)
+    else:
+        gt_frames = Rigid.from_3_points(
+            p_neg_x_axis=base_atom_pos[..., 0, :],
+            origin=base_atom_pos[..., 1, :],
+            p_xy_plane=base_atom_pos[..., 2, :],
+            eps=eps,
+        )
 
     group_exists = batched_gather(
         restype_rigidgroup_mask,
@@ -870,9 +890,13 @@
     rots = torch.tile(rots, (*((1,) * batch_dims), 8, 1, 1))
     rots[..., 0, 0, 0] = -1
     rots[..., 0, 2, 2] = -1
-    rots = Rotation(rot_mats=rots)
-
-    gt_frames = gt_frames.compose(Rigid(rots, None))
+
+    if is_multimer:
+        gt_frames = gt_frames.compose_rotation(
+            Rot3Array.from_array(rots))
+    else:
+        rots = Rotation(rot_mats=rots)
+        gt_frames = gt_frames.compose(Rigid(rots, None))
 
     restype_rigidgroup_is_ambiguous = all_atom_mask.new_zeros(
         *((1,) * batch_dims), 21, 8
@@ -906,12 +930,18 @@
         no_batch_dims=batch_dims,
     )
 
-    residx_rigidgroup_ambiguity_rot = Rotation(
-        rot_mats=residx_rigidgroup_ambiguity_rot
-    )
-    alt_gt_frames = gt_frames.compose(
-        Rigid(residx_rigidgroup_ambiguity_rot, None)
-    )
+    if is_multimer:
+        ambiguity_rot = Rot3Array.from_array(residx_rigidgroup_ambiguity_rot)
+
+        # Create the alternative ground truth frames.
+        alt_gt_frames = gt_frames.compose_rotation(ambiguity_rot)
+    else:
+        residx_rigidgroup_ambiguity_rot = Rotation(
+            rot_mats=residx_rigidgroup_ambiguity_rot
+        )
+        alt_gt_frames = gt_frames.compose(
+            Rigid(residx_rigidgroup_ambiguity_rot, None)
+        )
 
     gt_frames_tensor = gt_frames.to_tensor_4x4()
     alt_gt_frames_tensor = alt_gt_frames.to_tensor_4x4()
