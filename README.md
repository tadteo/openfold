--- conflicted
+++ resolved
@@ -6,343 +6,8 @@
 A faithful but trainable PyTorch reproduction of DeepMind's 
 [AlphaFold 2](https://github.com/deepmind/alphafold).
 
-<<<<<<< HEAD
-## Contents
-
-- [OpenFold](#openfold)
-  - [Contents](#contents)
-  - [Features](#features)
-  - [Installation (Linux)](#installation-linux)
-  - [Download Alignment Databases](#download-alignment-databases)
-  - [Inference](#inference)
-    - [Monomer inference](#monomer-inference)
-    - [Multimer Inference](#multimer-inference)
-    - [Soloseq Inference](#soloseq-inference)
-  - [Training](#training)
-  - [Testing](#testing)
-  - [Building and Using the Docker Container](#building-and-using-the-docker-container)
-  - [Copyright Notice](#copyright-notice)
-  - [Contributing](#contributing)
-  - [Citing this Work](#citing-this-work)
-
-## Features
-
-OpenFold carefully reproduces (almost) all of the features of the original open
-source monomer (v2.0.1) and multimer (v2.3.2) inference code. The sole exception is 
-model ensembling, which fared poorly in DeepMind's own ablation testing and is being 
-phased out in future DeepMind experiments. It is omitted here for the sake of reducing 
-clutter. In cases where the *Nature* paper differs from the source, we always defer to the 
-latter.
-
-OpenFold is trainable in full precision, half precision, or `bfloat16` with or without DeepSpeed, 
-and we've trained it from scratch, matching the performance of the original. 
-In addition, we have trained new models for single sequence inference.
-We've publicly released model weights and our training data &mdash; some 400,000 
-MSAs and PDB70 template hit files &mdash; under a permissive license. Model weights, MSAs, and 
-embeddings (for the single sequence model) are hosted by the 
-[Registry of Open Data on AWS (RODA)](https://registry.opendata.aws/openfold) and 
-are available for download via scripts in this repository.
-Try out running inference for yourself with our [Colab notebook](https://colab.research.google.com/github/aqlaboratory/openfold/blob/main/notebooks/OpenFold.ipynb).
-
-OpenFold also supports inference using AlphaFold's official parameters, and 
-vice versa (see `scripts/convert_of_weights_to_jax.py`).
-
-OpenFold has the following advantages over the reference implementation:
-
-- **Faster inference** on GPU, sometimes by as much as 2x. The greatest speedups are achieved on Ampere or higher architecture GPUs.
-- **Inference on extremely long chains**, made possible by our implementation of low-memory attention 
-([Rabe & Staats 2021](https://arxiv.org/pdf/2112.05682.pdf)). OpenFold can predict the structures of
-  sequences with more than 4000 residues on a single A100, and even longer ones with CPU offloading.
-- **Custom CUDA attention kernels** modified from [FastFold](https://github.com/hpcaitech/FastFold)'s 
-kernels support in-place attention during inference and training. They use 
-4x and 5x less GPU memory than equivalent FastFold and stock PyTorch 
-implementations, respectively.
-- **Efficient alignment scripts** using the original AlphaFold HHblits/JackHMMER pipeline or [ColabFold](https://github.com/sokrypton/ColabFold)'s, which uses the faster MMseqs2 instead. We've used them to generate millions of alignments.
-- **FlashAttention** support greatly speeds up MSA attention.
-- **DeepSpeed DS4Sci_EvoformerAttention kernel** is a memory-efficient attention kernel developed as part of a collaboration between OpenFold and the DeepSpeed4Science initiative. The kernel provides substantial speedups for training and inference, and significantly reduces the model's peak device memory requirement by 13X. The model is 15% faster during the initial training and finetuning stages, and up to 4x faster during inference. To use this feature, simply set the `use_deepspeed_evo_attention` option in `openfold/config.py`.
-
-## Installation (Linux)
-
-All Python dependencies are specified in `environment.yml`. For producing sequence 
-alignments, you'll also need `kalign`, the [HH-suite](https://github.com/soedinglab/hh-suite), 
-and one of {`jackhmmer`, [MMseqs2](https://github.com/soedinglab/mmseqs2) (nightly build)} 
-installed on your system. You'll need `git-lfs` to download OpenFold parameters. 
-Finally, some download scripts require `aria2c` and `aws`.
-
-This package is currently supported for CUDA 11 and Pytorch 1.12
-
-To install:
-1. Clone the repository, e.g. `git clone https://github.com/aqlaboratory/openfold.git`
-1. From the `openfold` repo: 
-    - Create a [Mamba]("https://github.com/conda-forge/miniforge/releases/latest/download/) environment, e.g. 
-        `mamba env create -n openfold_env -f environment.yml`
-      Mamba is recommended as the dependencies required by OpenFold are quite large and mamba can speed up the process.
-    - Activate the environment, e.g `conda activate openfold_env` 
-1. Run `scripts/install_third_party_dependencies.sh` to configure kernels and folding resources.
-
-For some systems, it may help to append the Conda environment library path to `$LD_LIBRARY_PATH`. The `install_third_party_dependencies.sh` script does this once, but you may need this for each bash instance.
-
-
-## Download Alignment Databases
-
-If you intend to generate your own alignments, e.g. for inference, you have two 
-choices for downloading protein databases, depending on whether you want to use 
-DeepMind's MSA generation pipeline (w/ HMMR & HHblits) or 
-[ColabFold](https://github.com/sokrypton/ColabFold)'s, which uses the faster
-MMseqs2 instead. For the former, run:
-
-```bash
-bash scripts/download_alphafold_dbs.sh data/
-```
-
-For the latter, run:
-
-```bash
-bash scripts/download_mmseqs_dbs.sh data/    # downloads .tar files
-bash scripts/prep_mmseqs_dbs.sh data/        # unpacks and preps the databases
-```
-
-Make sure to run the latter command on the machine that will be used for MSA
-generation (the script estimates how the precomputed database index used by
-MMseqs2 should be split according to the memory available on the system).
-
-If you're using your own precomputed MSAs or MSAs from the RODA repository, 
-there's no need to download these alignment databases. Simply make sure that
-the `alignment_dir` contains one directory per chain and that each of these
-contains alignments (.sto, .a3m, and .hhr) corresponding to that chain. You
-can use `scripts/flatten_roda.sh` to reformat RODA downloads in this way.
-Note that the RODA alignments are NOT compatible with the recent .cif ground
-truth files downloaded by `scripts/download_alphafold_dbs.sh`. To fetch .cif 
-files that match the RODA MSAs, once the alignments are flattened, use 
-`scripts/download_roda_pdbs.sh`. That script outputs a list of alignment dirs 
-for which matching .cif files could not be found. These should be removed from 
-the alignment directory.
-
-Alternatively, you can use raw MSAs from 
-[ProteinNet](https://github.com/aqlaboratory/proteinnet). After downloading
-that database, use `scripts/prep_proteinnet_msas.py` to convert the data 
-into a format recognized by the OpenFold parser. The resulting directory 
-becomes the `alignment_dir` used in subsequent steps. Use 
-`scripts/unpack_proteinnet.py` to extract `.core` files from ProteinNet text 
-files.
-
-For both inference and training, the model's hyperparameters can be tuned from
-`openfold/config.py`. Of course, if you plan to perform inference using 
-DeepMind's pretrained parameters, you will only be able to make changes that
-do not affect the shapes of model parameters. For an example of initializing
-the model, consult `run_pretrained_openfold.py`.
-
-## Download Embeddings for SoloSeq
-ESM embeddings for the PDB set and the distillation set are available for download 
-at RODA. These embeddings were used to train the single sequence SoloSeq model, 
-and can be used to retrain the model, if desired.
-The dataset is composed of two separate directories of ESM-1b embeddings- one 
-containing embeddings for the 120,450 unique PDB chains and the other for the 
-268,699 chains of the distillation set generated from UniClust30 clusters. 
-The chains and sequences are the same as OpenProteinSet except for being capped 
-at 1022 residues because of the limitations of the ESM-1b model. The chains 
-filtered out were a small fraction of the total unique sequences derived from 
-the OpenProteinSet PDB chains (<10%).
-
-For more information, and for instructions on generating embeddings for more chains,
-see the README file on RODA.
-
-## Inference
-
-OpenFold now supports three inference modes: 
-- [Monomer Inference](#monomer-inference): OpenFold reproduction of AlphaFold2. Inference available with either DeepMind's pretrained parameters or OpenFold trained parameters. 
-- [Multimer Inference](#multimer-inference): OpenFold reproduction of AlphaFold-Multimer. Inference available with DeepMind's pre-trained parameters. 
-- [Single Sequence Inference (SoloSeq)](#soloseq-inference): Language Model based structure prediction, using [ESM-1b](https://github.com/facebookresearch/esm) embeddings.  
-
-More instructions for each inference mode are provided below:
-
-### Monomer inference
-
-To run inference on a sequence or multiple sequences using a set of DeepMind's 
-pretrained parameters, first download the OpenFold weights e.g.:
-
-```bash 
-bash scripts/download_openfold_params.sh openfold/resources
-```
-
-then run e.g.:
-
-```bash
-python3 run_pretrained_openfold.py \
-    fasta_dir \
-    data/pdb_mmcif/mmcif_files/ \
-    --uniref90_database_path data/uniref90/uniref90.fasta \
-    --mgnify_database_path data/mgnify/mgy_clusters_2018_12.fa \
-    --pdb70_database_path data/pdb70/pdb70 \
-    --uniclust30_database_path data/uniclust30/uniclust30_2018_08/uniclust30_2018_08 \
-    --bfd_database_path data/bfd/bfd_metaclust_clu_complete_id30_c90_final_seq.sorted_opt \
-    --jackhmmer_binary_path lib/conda/envs/openfold_venv/bin/jackhmmer \
-    --hhblits_binary_path lib/conda/envs/openfold_venv/bin/hhblits \
-    --hhsearch_binary_path lib/conda/envs/openfold_venv/bin/hhsearch \
-    --kalign_binary_path lib/conda/envs/openfold_venv/bin/kalign \
-    --config_preset "model_1_ptm" \
-    --model_device "cuda:0" \
-    --output_dir ./ \
-    --openfold_checkpoint_path openfold/resources/openfold_params/finetuning_ptm_2.pt
-```
-
-where `data` is the same directory as in the previous step. If `jackhmmer`, 
-`hhblits`, `hhsearch` and `kalign` are available at the default path of 
-your conda environment's `bin` directory, their `binary_path` command-line arguments can be dropped.
-If you've already computed alignments for the query, you have the option to 
-skip the expensive alignment computation here with 
-`--use_precomputed_alignments`.
-
-`--openfold_checkpoint_path` or `--jax_param_path` accept comma-delineated lists
-of .pt/DeepSpeed OpenFold checkpoints and AlphaFold's .npz JAX parameter files, 
-respectively. For a breakdown of the differences between the different parameter 
-files, see the README downloaded to `openfold/resources/openfold_params/`. Since 
-OpenFold was trained under a newer training schedule than the one from which the 
-`model_n` config presets are derived, there is no clean correspondence between 
-`config_preset` settings and OpenFold checkpoints; the only restraints are that 
-`*_ptm` checkpoints must be run with `*_ptm` config presets and that `_no_templ_`
-checkpoints are only compatible with template-less presets (`model_3` and above).
-
-Note that chunking (as defined in section 1.11.8 of the AlphaFold 2 supplement)
-is enabled by default in inference mode. To disable it, set `globals.chunk_size`
-to `None` in the config. If a value is specified, OpenFold will attempt to 
-dynamically tune it, considering the chunk size specified in the config as a 
-minimum. This tuning process automatically ensures consistently fast runtimes 
-regardless of input sequence length, but it also introduces some runtime 
-variability, which may be undesirable for certain users. It is also recommended
-to disable this feature for very long chains (see below). To do so, set the 
-`tune_chunk_size` option in the config to `False`.
-
-For large-scale batch inference, we offer an optional tracing mode, which
-massively improves runtimes at the cost of a lengthy model compilation process.
-To enable it, add `--trace_model` to the inference command.
-
-To get a speedup during inference, enable [FlashAttention](https://github.com/HazyResearch/flash-attention)
-in the config. Note that it appears to work best for sequences with < 1000 residues.
-
-To minimize memory usage during inference on long sequences, consider the
-following changes:
-
-- As noted in the AlphaFold-Multimer paper, the AlphaFold/OpenFold template
-stack is a major memory bottleneck for inference on long sequences. OpenFold
-supports two mutually exclusive inference modes to address this issue. One,
-`average_templates` in the `template` section of the config, is similar to the
-solution offered by AlphaFold-Multimer, which is simply to average individual
-template representations. Our version is modified slightly to accommodate 
-weights trained using the standard template algorithm. Using said weights, we
-notice no significant difference in performance between our averaged template 
-embeddings and the standard ones. The second, `offload_templates`, temporarily 
-offloads individual template embeddings into CPU memory. The former is an 
-approximation while the latter is slightly slower; both are memory-efficient 
-and allow the model to utilize arbitrarily many templates across sequence 
-lengths. Both are disabled by default, and it is up to the user to determine 
-which best suits their needs, if either.
-- Inference-time low-memory attention (LMA) can be enabled in the model config.
-This setting trades off speed for vastly improved memory usage. By default,
-LMA is run with query and key chunk sizes of 1024 and 4096, respectively.
-These represent a favorable tradeoff in most memory-constrained cases.
-Powerusers can choose to tweak these settings in 
-`openfold/model/primitives.py`. For more information on the LMA algorithm,
-see the aforementioned Staats & Rabe preprint.
-- Disable `tune_chunk_size` for long sequences. Past a certain point, it only
-wastes time.
-- As a last resort, consider enabling `offload_inference`. This enables more
-extensive CPU offloading at various bottlenecks throughout the model.
-- Disable FlashAttention, which seems unstable on long sequences.
-
-Using the most conservative settings, we were able to run inference on a 
-4600-residue complex with a single A100. Compared to AlphaFold's own memory 
-offloading mode, ours is considerably faster; the same complex takes the more 
-efficent AlphaFold-Multimer more than double the time. Use the
-`long_sequence_inference` config option to enable all of these interventions
-at once. The `run_pretrained_openfold.py` script can enable this config option with the 
-`--long_sequence_inference` command line option
-
-Input FASTA files containing multiple sequences are treated as complexes. In
-this case, the inference script runs AlphaFold-Gap, a hack proposed
-[here](https://twitter.com/minkbaek/status/1417538291709071362?lang=en), using
-the specified stock AlphaFold/OpenFold parameters (NOT AlphaFold-Multimer).
-
-### Multimer Inference
-
-To run inference on a complex or multiple complexes using a set of DeepMind's pretrained parameters, run e.g.:
-
-```bash
-python3 run_pretrained_openfold.py \
-    fasta_dir \
-    data/pdb_mmcif/mmcif_files/ \
-    --uniref90_database_path data/uniref90/uniref90.fasta \
-    --mgnify_database_path data/mgnify/mgy_clusters_2022_05.fa \
-    --pdb_seqres_database_path data/pdb_seqres/pdb_seqres.txt \
-    --uniref30_database_path data/uniref30/UniRef30_2021_03 \
-    --uniprot_database_path data/uniprot/uniprot.fasta \
-    --bfd_database_path data/bfd/bfd_metaclust_clu_complete_id30_c90_final_seq.sorted_opt \
-    --jackhmmer_binary_path lib/conda/envs/openfold_venv/bin/jackhmmer \
-    --hhblits_binary_path lib/conda/envs/openfold_venv/bin/hhblits \
-    --hmmsearch_binary_path lib/conda/envs/openfold_venv/bin/hmmsearch \
-    --hmmbuild_binary_path lib/conda/envs/openfold_venv/bin/hmmbuild \
-    --kalign_binary_path lib/conda/envs/openfold_venv/bin/kalign \
-    --config_preset "model_1_multimer_v3" \
-    --model_device "cuda:0" \
-    --output_dir ./ 
-```
-
-As with monomer inference, if you've already computed alignments for the query, you can use 
-the `--use_precomputed_alignments` option. Note that template searching in the multimer pipeline 
-uses HMMSearch with the PDB SeqRes database, replacing HHSearch and PDB70 used in the monomer pipeline.
-
-**Upgrade from an existing OpenFold installation** 
-
-The above command requires several upgrades to existing openfold installations. 
-
-1. Re-download the alphafold parameters to get the latest
-AlphaFold-Multimer v3 weights:
-    
-   ```bash
-    bash scripts/download_alphafold_params.sh openfold/resources
-   ```
-
-2. Download the [UniProt](https://www.uniprot.org/uniprotkb/) 
-and [PDB SeqRes](https://www.rcsb.org/) databases: 
-    
-   ```bash
-    bash scripts/download_uniprot.sh data/
-   ```
-    
-    The PDB SeqRes and PDB databases must be from the same date to avoid potential 
-    errors during template searching. Remove the existing `data/pdb_mmcif` directory 
-    and download both databases:
-    
-   ```bash
-    bash scripts/download_pdb_mmcif.sh data/
-    bash scripts/download_pdb_seqres.sh data/
-   ```
-
-3. Additionally, AlphaFold-Multimer uses upgraded versions of the [MGnify](https://www.ebi.ac.uk/metagenomics) 
-and [UniRef30](https://uniclust.mmseqs.com/) (previously UniClust30) databases. To download the upgraded databases, run:
-    
-   ```bash
-    bash scripts/download_uniref30.sh data/
-    bash scripts/download_mgnify.sh data/
-   ```
-   Multimer inference can also run with the older database versions if desired. 
-
-
-### Soloseq Inference
-
-To run inference for a sequence using the SoloSeq single-sequence model, you can either precompute ESM-1b embeddings in bulk, or you can generate them during inference.
-
-For generating ESM-1b embeddings in bulk, use the provided script: `scripts/precompute_embeddings.py`. The script takes a directory of FASTA files (one sequence per file) and generates ESM-1b embeddings in the same format and directory structure as required by SoloSeq. Following is an example command to use the script:
-
-```bash
-python scripts/precompute_embeddings.py fasta_dir/ embeddings_output_dir/
-```
-
-In the same per-label subdirectories inside `embeddings_output_dir`, you can also place `*.hhr` files (outputs from HHSearch), which can contain the details about the structures that you want to use as templates. If you do not place any such file, templates will not be used and only the ESM-1b embeddings will be used to predict the structure. If you want to use templates, you need to pass the PDB MMCIF dataset to the command.
-=======
 # Documentation
 See our new home for docs at [openfold.readthedocs.io](https://openfold.readthedocs.io/en/latest/), with instructions for installation and model inference/training.
->>>>>>> d61f585e
 
 Much of the content from this page may be found [here.](https://github.com/aqlaboratory/openfold/blob/main/docs/source/original_readme.md)
 
