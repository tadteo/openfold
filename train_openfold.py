--- conflicted
+++ resolved
@@ -74,14 +74,16 @@
                 f"{phase}/{loss_name}", 
                 indiv_loss, 
                 prog_bar=(loss_name == 'loss'),
-                on_step=train, on_epoch=(not train), logger=True, sync_dist=False,
+                # on_step=train, on_epoch=(not train), logger=True, sync_dist=False,
+                on_step=train, on_epoch=(not train), logger=True, sync_dist=True,
             )
 
             if(train):
                 self.log(
                     f"{phase}/{loss_name}_epoch",
                     indiv_loss,
-                    on_step=False, on_epoch=True, logger=True, sync_dist=False,
+                    # on_step=False, on_epoch=True, logger=True, sync_dist=False,
+                    on_step=False, on_epoch=True, logger=True, sync_dist=True,
                 )
 
         with torch.no_grad():
@@ -96,7 +98,8 @@
                 f"{phase}/{k}",
                 torch.mean(v),
                 prog_bar = (k == 'loss'),
-                on_step=False, on_epoch=True, logger=True, sync_dist=False,
+                # on_step=False, on_epoch=True, logger=True, sync_dist=False,
+                on_step=False, on_epoch=True, logger=True, sync_dist=True,
             )
 
     def training_step(self, batch, batch_idx):
@@ -382,7 +385,7 @@
         callbacks.append(lr_monitor)
 
     loggers = []
-    is_rank_zero = int(os.environ.get("PMI_RANK")) == 0
+    is_rank_zero = args.mpi_plugin and (int(os.environ.get("PMI_RANK")) == 0)
     if(args.wandb):
         if args.mpi_plugin and is_rank_zero:
             wandb_init_dict = dict(
@@ -434,7 +437,6 @@
         strategy=strategy,
         callbacks=callbacks,
         logger=loggers,
-        profiler='simple',
     )
 
     if (args.resume_model_weights_only):
@@ -645,10 +647,6 @@
     parser.add_argument(
         "--experiment_config_json", default="", help="Path to a json file with custom config values to overwrite config setting",
     )
-<<<<<<< HEAD
-    parser = pl.Trainer.add_argparse_args(parser)
-
-=======
     parser.add_argument("--num_nodes", type=int, default=1)
     parser.add_argument("--gpus", type=int, default=None)
     parser.add_argument("--max_epochs", type=int, default=None)
@@ -660,7 +658,6 @@
     parser.add_argument("--mpi_plugin", action="store_true", default=False)
     # parser = pl.Trainer.add_argparse_args(parser)
    
->>>>>>> ce000c60
     # Disable the initial validation pass
     parser.set_defaults(
         num_sanity_val_steps=0,
